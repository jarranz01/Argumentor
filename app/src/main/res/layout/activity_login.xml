--- conflicted
+++ resolved
@@ -1,12 +1,7 @@
 <?xml version="1.0" encoding="utf-8"?>
-<<<<<<< HEAD
 <layout xmlns:android="http://schemas.android.com/apk/res/android"
     xmlns:tools="http://schemas.android.com/tools">
 
-=======
-<layout xmlns:android="http://schemas.android.com/apk/res/android">
-    
->>>>>>> abe8e5d9
     <LinearLayout
         android:layout_width="match_parent"
         android:layout_height="match_parent"
@@ -17,11 +12,7 @@
         <TextView
             android:layout_width="match_parent"
             android:layout_height="wrap_content"
-<<<<<<< HEAD
-            android:text="Argumentor"
-=======
             android:text="@string/app_name"
->>>>>>> abe8e5d9
             android:textSize="28sp"
             android:textStyle="bold"
             android:gravity="center"
@@ -31,11 +22,7 @@
             android:id="@+id/editTextUsername"
             android:layout_width="match_parent"
             android:layout_height="wrap_content"
-<<<<<<< HEAD
-            android:hint="Nombre de usuario"
-=======
             android:hint="@string/username_hint"
->>>>>>> abe8e5d9
             android:inputType="text"
             android:padding="12dp"
             android:layout_marginBottom="16dp"/>
@@ -44,28 +31,6 @@
             android:id="@+id/editTextPassword"
             android:layout_width="match_parent"
             android:layout_height="wrap_content"
-<<<<<<< HEAD
-            android:hint="Contraseña"
-            android:inputType="textPassword"
-            android:padding="12dp"
-            android:layout_marginBottom="24dp"/>
-
-        <Button
-            android:id="@+id/buttonLogin"
-            android:layout_width="match_parent"
-            android:layout_height="wrap_content"
-            android:text="Iniciar Sesión"
-            android:padding="12dp"/>
-
-        <Button
-            android:id="@+id/buttonGoToRegister"
-            android:layout_width="match_parent"
-            android:layout_height="wrap_content"
-            android:text="Registrarse"
-            android:padding="12dp"
-            android:layout_marginTop="16dp"/>
-
-=======
             android:hint="@string/password_hint"
             android:inputType="textPassword"
             android:padding="12dp"
@@ -84,6 +49,5 @@
             android:layout_height="wrap_content"
             android:text="@string/register_button"
             android:padding="12dp"/>
->>>>>>> abe8e5d9
     </LinearLayout>
 </layout>